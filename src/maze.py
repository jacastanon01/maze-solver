import time
import random
from typing import Dict, Tuple, List

from src.screen import Window, Line, Point


class Cell:
    """
    A class to represent different cells in a maze

    Attributes
    -----
    - window : CanvasFrame
        Interface for drawing onto canvas
    - x1, y1 : int
        Represents bottom-left point of cell. To be used to draw walls
    - x2, y2 : int
        Represents top-right point of cell. To be used to draw walls
    - has_{side}_wall: bool
        Flags to indicate which walls to draw on cell
    - visited : list : Keeps track of which cell has already been added to path in DFS

    Methods
    -----
    - draw(x1 : int, y1 : int, x2 : int, y2 : int)  : Draws cell to screen
    - draw_move(to_cell : Cell, undo ?: bool)  : Draws line thru cells
    - get_wall_directions -> dict[{str: tuple(int)}] : Retrieves the coordinates for a given wall direction
    """

    # Dunder methods
    def __init__(self, window: Window):
        self._window = window
        self.has_left_wall = True
        self.has_top_wall = True
        self.has_right_wall = True
        self.has_bottom_wall = True
        self.x1 = None
        self.y1 = None
        self.x2 = None
        self.y2 = None
        self.visited = False

    def __repr__(self):
        return "\n------\n".join((
            f"Cell(x1: {self.x1}, y1: {self.y1}, x2: {self.x2}, y2: {self.y2})",
            f"\nwalls: {"top" if self.has_top_wall else "no top"} {"left" if self.has_left_wall else "no left"}, {"right" if self.has_right_wall else "no right"}, {"bottom" if self.has_bottom_wall else "no bottom"}",
        ))

    def __format__(self, format_spec: str):
        """
        Parameters
        ------
        format_spec : str : takes the following key mappings
            "w": number of walls belonging to this cell
            "v": indicates if instance has been visited during path generation
            "c": returns cell's coordinates
        """
        format_spec = set(format_spec)
        if "w" in format_spec:        
            num_walls = [
                1 if i else 0
                for i in [
                    self.has_left_wall,
                    self.has_top_wall,
                    self.has_right_wall,
                    self.has_bottom_wall,
                ]
            ]
            format_str = f"Cell has {num_walls.count(1)} walls: "
            for wall in ["top", "right", "bottom", "left"]:
                if getattr(self, f"has_{wall}_wall"):
                    format_str += f"{wall} "
            return format_str
        if "v" in format_spec:
            return f"Cell is {self.visited and 'visited' or 'not visited'}"
        if "c" in format_spec:
            if self.x1 and self.y1 and self.x2 and self.y2:
                center_x_source = (self.x1 + self.x2) // 2
                center_y_source = (self.y1 + self.y2) // 2
                return f" with the following coordinates:\nX: {center_x_source}\nY: {center_y_source}"
        return self.__repr__()

    def draw_wall(self, x1: int, y1: int, x2: int, y2: int) -> None:
        """
        Creates a line from coordinates to draw on screen
        

        Parameters
        -----
            x1, y1 : int : Represents top-left point of cell. To be used to draw walls
            x2, y2 : int : Represents bottom-right point of cell. To be used to draw walls
        """

        self.x1 = x1
        self.y1 = y1
        self.x2 = x2
        self.y2 = y2

        # wall_directions = self.get_wall_directions()
        wall_directions = {
            "top": (self.x1, self.y1, self.x2, self.y1),
            "right": (self.x2, self.y2, self.x2, self.y1),
            "bottom": (self.x2, self.y2, self.x1, self.y2),
            "left": (self.x1, self.y1, self.x1, self.y2),
        }

        for direction in wall_directions:
            fill_color = (
                "white" if not getattr(self, f"has_{direction}_wall") else "black"
            )

            point1 = wall_directions[direction][:2]
            point2 = wall_directions[direction][2:]
            wall_line = Line(Point(*point1), Point(*point2))
            self._window.draw_line(wall_line, fill_color)

    def draw_move(self, to_cell: "Cell", undo=False) -> None:
        """
        Draws lines that navigates between cells

        Parameters
        -----
        to_cell : Cell : Specifies next cell to draw line toward
        undo ?: bool : Indicates whether line is backtracking
        """
        if not isinstance(to_cell, Cell):
            raise ValueError("Invalid cell instance")

        line_color = "gray"
        if undo:
            line_color = "red"

        center_x_source = (self.x1 + self.x2) // 2
        center_y_source = (self.y1 + self.y2) // 2

        center_x_destination = (to_cell.x1 + to_cell.x2) // 2
        center_y_destination = (to_cell.y1 + to_cell.y2) // 2

        line = Line(
            Point(center_x_source, center_y_source),
            Point(center_x_destination, center_y_destination),
        )
        self._window.draw_line(line, fill_color=line_color)


class Maze:
    """
    Data class for Maze structure

    Attributes
    -----
    - x_start : int : Represents how many pixels from the left the maze runner should start
    - y_start : int : Represents how many pixels from the top the maze runner should start
    - num_cols : int : Total cell columns
    - num_rows : int : Total cell rows
    - cell_width : int : Cell width
    - cell_height : int : Cell height
    - cells : list[list[Cell]] : List of cells in the maze
    - seed : int : Random seed

    Methods
    -----
    - get_neighbor_coords(col: int, row: int, direction: str) -> Tuple[Tuple[int, int], str]
        Returns the coordinates of the neighbor cell and the direction of the wall that connects them  
    - get_cell(col: int, row: int) -> Cell : Returns the cell at the specified column and row
    - get_neighbor_coords(col: int, row: int, direction: str) -> Tuple[Tuple[int, int], str]:
        Returns all the neboring cells from a cell in a given position
    - reset_visited_cells -> None : Resets all cell's visited attribute to False
    """

    def __init__(
        self,
        x_start: int,
        y_start: int,
        num_cols: int,
        num_rows: int,
        cell_width: int,
        cell_height: int,
        seed=None,
    ):
        if num_cols <= 0:
            raise ValueError("Maze must have a positive number of columns")
        if num_rows <= 0:
            raise ValueError("Maze must have a positive number of rows")
        if cell_width <= 0:
            raise ValueError("Cell width must be greater than zero")
        if cell_height <= 0:
            raise ValueError("Cell height must be greater than zero")
        self._x_start = x_start
        self._y_start = y_start
        self._num_rows = num_rows
        self._num_cols = num_cols
        self._cell_width = cell_width
        self._cell_height = cell_height
        self._cells = []
        if seed:
            self._seed = random.seed(4)

    def __format__(self, format_spec):
        match format_spec:
            case "short":
                return f"{self.num_cols}x{self.num_rows}"
            case "long":
                return f"Maze with {self.num_rows} rows and {self.num_cols} columns, cell size: {self.cell_width}x{self.cell_height}"
            case _:
                return self.__repr__()

    def __repr__(self):
        return f"Maze({self.x_start}, {self.x_start}, {self.num_rows}, {self.num_cols}, {self.cell_width}, {self.cell_height})"

    @property
    def x_start(self) -> int:
        return self._x_start

    @property
    def y_start(self) -> int:
        return self._y_start

    @property
    def num_cols(self) -> int:
        return self._num_cols

    @property
    def num_rows(self) -> int:
        return self._num_rows

    @property
    def cell_width(self) -> int:
        return self._cell_width

    @property
    def cell_height(self) -> int:
        return self._cell_height

    @property
    def start_cell(self) -> Cell | None:
        if not self._cells:
            return None
        return self._cells[0][0]

    @property
    def end_cell(self) -> Cell | None:
        if not self._cells:
            return None
        return self._cells[self.num_cols - 1][self.num_rows - 1]

<<<<<<< HEAD
    @property.setter
    def set_cells(self, new_cells: List[List[Cell]]) -> None:
        self._cells = new_cells

    # def init_cells(self, win: Window) -> None:
    #     """Initializes the matrix of a maze"""
    #     self._cells = [
    #         [Cell(win) for _ in range(self._num_rows)] for _ in range(self._num_cols)
    #     ]
=======
    @property 
    def cells(self) -> List[List[Cell]]:
        return self._cells

    @cells.setter
    def cells(self, new_cells: List[List[Cell]]) -> None:
        if len(new_cells) == self.num_rows:
            self._cells = new_cells
>>>>>>> 1e417bdd

    def get_cell(self, col: int, row: int) -> Cell | None:
        """
        Returns the cell at the specified row and column.
        Returns None if the cell is out of bounds.
        """
        if 0 <= row < self._num_rows and 0 <= col < self._num_cols:
            return self._cells[col][row]
        else:
            return None

    
    def get_neighbor_coords(self, col: int, row: int, direction: str) -> Tuple[Tuple[int, int], str]:
        """
        Dictionary to map direction to neighbor coordinates and opposite wall
        -----
        adjacent_cells = {
            "top": ((col, row - 1, ), "bottom"),
            "right": ((col + 1, row), "left"),
            "bottom": ((col, row + 1), "top"),
            "left": ((col - 1, row), "right"),
        }
        return adjacent_cells[direction]
        """
        adjacent_cells = {
            "top": ((col, row - 1, ), "bottom"),
            "right": ((col + 1, row), "left"),
            "bottom": ((col, row + 1), "top"),
            "left": ((col - 1, row), "right"),
        }
        return adjacent_cells[direction]
        

    def reset_visited_cells(self):
        """Sets all cells in matrix to unvisited"""
        for col in range(self._num_cols):
            for row in range(self._num_rows):
                self._cells[col][row].visited = False


class MazeDrawer:
    """
    Handles maze logic to draw cells to screen and handles navigation to cells

    Attributes
    -----
    - maze : Maze
    - window : Window

    Methods:
    ----
    - init_cells  : Initializes the matrix with Cell objects
    - create_cells  : Initializes the matrix of cells and draws them to screen
    - draw_cell(i: int, j: int) : Draws a cell to screen at specified row/column position
    - animate : Animates maze by drawing cells one at a time and allows us to visulize our algorithm
    - draw_entrance_and_exit  : Draws entrance and exit to maze by removing the top wall of the first cell and
    the bottom wall of the last cell
    - break_walls_r(col : int, row : int)  : Recursive backtracking algorithm to create maze   
    """

    def __init__(self, maze: Maze, window: Window):
        self._maze = maze
        self._window = window

        self._create_cells()
        self._create_entrance_and_exit()
        self._break_walls_r(0, 0)
        self._maze.reset_visited_cells()

    def _init_cells(self) -> None:
        """Initializes the matrix of a maze"""
        new_cells = [
<<<<<<< HEAD
            [Cell(self._window) for _ in range(self._num_rows)] for _ in range(self._num_cols)
        ]
        self._maze.set_cells(new_cells)
=======
            [Cell(self._window) for _ in range(self._maze.num_rows)] 
            for _ in range(self._maze.num_cols)
        ]
        self._maze.cells = new_cells
>>>>>>> 1e417bdd

    def _create_cells(self) -> None:
        """Draws matrix of cells to draw to screen"""
        self._init_cells()
        if self._maze.num_cols <= 0 or self._maze.num_rows <= 0:
            raise ValueError("Maze must have a positive number of rows and columns")
        for i in range(self._maze.num_cols):
            for j in range(self._maze.num_rows):
                self._draw_cell(i, j)

    def _draw_cell(self, x: int, y: int) -> None:
        """Calculates the x/y positions and draws the cell"""
        # if < 0 or x >= self._maze.num_rows or y < 0 or y >= self._maze.num_cols:
        #     raise ValueError("Invalid cell position")
        cell = self._maze.get_cell(x, y)

        cell_x1 = self._maze.x_start + x * self._maze.cell_width
        cell_y1 = self._maze.y_start + y * self._maze.cell_height
        cell_x2 = cell_x1 + self._maze.cell_width
        cell_y2 = cell_y1 + self._maze.cell_height

        cell.draw_wall(cell_x1, cell_y1, cell_x2, cell_y2)
        self._animate()

    def _animate(self, path=False) -> None:
        """
        Animates maze by drawing cells one at a time and allows us to visulize our algorithm
        
        Parameters
        -----
        - path ?: bool : Flag to indicate if method was called to draw cells or path. 
            Defaults to False
            Used to determine time to sleep while redrawing
        """
        self._window.redraw()
        if path:
            time.sleep(0.1)
        else:
            time.sleep(0.001)

    def _create_entrance_and_exit(self) -> None:
        """Creates entrance and exit to maze by removing the top wall of the first cell and
        the bottom wall of the last cell"""
        top_cell = self._maze.get_cell(0, 0)
        bottom_cell = self._maze.get_cell(
            self._maze.num_cols - 1, self._maze.num_rows - 1, 
        )
        top_cell.has_top_wall = False
        bottom_cell.has_bottom_wall = False
        top_cell.visited = True
        
        self._draw_cell(0, 0)
        self._draw_cell(self._maze.num_cols - 1, self._maze.num_rows - 1)

    def _break_walls_r(self, col: int, row: int) -> None:
        """
        Uses a depth-first approach to setting the walls of the maze.
        This method is used to break the walls of the maze in a random order and set every cell to visited.
        """
        current_cell: Cell = self._maze.get_cell(col, row)
        current_cell.visited = True

        # Directions to move in the maze
        directions = ["top", "right", "bottom", "left"]
        random.shuffle(directions)  # Shuffle directions to create a random maze

        for direction in directions:
            # Get the neighbor cell based on the direction
            neighbor_coords, opposite_direction = self._maze.get_neighbor_coords(col, row, direction)
            neighbor_col, neighbor_row = neighbor_coords
           
            # Boundary check
            if 0 <= neighbor_row < self._maze.num_rows and 0 <= neighbor_col < self._maze.num_cols:
                neighbor = self._maze.get_cell(neighbor_col, neighbor_row)

                # If the neighbor hasn't been visited, break the walls and recurse
                if neighbor and not neighbor.visited:
                    # Break the wall between current cell and neighbor
                    setattr(current_cell, f"has_{direction}_wall", False)
                    setattr(neighbor, f"has_{opposite_direction}_wall", False)

                    # Recursively call the function for the neighbor cell
                    self._break_walls_r(neighbor_col, neighbor_row)
            self._draw_cell(col, row)


class MazeSolver:
    """
    Contains solvers for mazes.
    """

    def __init__(self, maze: Maze, md: MazeDrawer):
        self._maze = maze
        self._drawer = md

    def solve(self, algo="") -> bool:
        """
        Begins to recursively find solution to maze starting at first cell
        
        Parameters
        -----
        algo : "a" for a* algorithm || "d" for depth-first search
        """
        return self._dfs_r(0, 0)

    def _dfs_r(self, col: int, row: int) -> bool:
        """
        The _solve_r method returns True if the current cell is an end cell, 
        OR if it leads to the end cell. It returns False if the current cell is a loser cell.
        Performs depth-first solution to find end of maze   
        """
        
        # if self._maze.num_cols - 1 == col and self._maze.num_rows - 1 == row:
        #     return True
        current_cell = self._maze.get_cell(col, row)
        current_cell.visited = True
        
        if current_cell is self._maze.end_cell:
            return True      
        
        directions = ["top", "right", "bottom", "left"]
        random.shuffle(directions)

        for direction in directions:
            neighbor_coords, opposite_direction = self._maze.get_neighbor_coords(col, row, direction)
            neighbor = self._maze.get_cell(*neighbor_coords)

            neighbor_col, neighbor_row = neighbor_coords
            
            # Boundary check
            if 0 <= neighbor_row < self._maze.num_rows and 0 <= neighbor_col < self._maze.num_cols:

                # If the neighbor hasn't been visited, recurse on it
                if neighbor and not neighbor.visited and not getattr(neighbor, f"has_{opposite_direction}_wall"):
                    # draw move to neighbor
                    current_cell.draw_move(neighbor)
                    self._drawer._animate(path=True)
                    if self._dfs_r(neighbor_col, neighbor_row):
                        return True
                    else:
                        neighbor.draw_move(current_cell, undo=True)
                        self._drawer._animate(path=True)

                    self._dfs_r(neighbor_col, neighbor_row)

        return False


        
        <|MERGE_RESOLUTION|>--- conflicted
+++ resolved
@@ -245,17 +245,6 @@
             return None
         return self._cells[self.num_cols - 1][self.num_rows - 1]
 
-<<<<<<< HEAD
-    @property.setter
-    def set_cells(self, new_cells: List[List[Cell]]) -> None:
-        self._cells = new_cells
-
-    # def init_cells(self, win: Window) -> None:
-    #     """Initializes the matrix of a maze"""
-    #     self._cells = [
-    #         [Cell(win) for _ in range(self._num_rows)] for _ in range(self._num_cols)
-    #     ]
-=======
     @property 
     def cells(self) -> List[List[Cell]]:
         return self._cells
@@ -264,7 +253,6 @@
     def cells(self, new_cells: List[List[Cell]]) -> None:
         if len(new_cells) == self.num_rows:
             self._cells = new_cells
->>>>>>> 1e417bdd
 
     def get_cell(self, col: int, row: int) -> Cell | None:
         """
@@ -337,16 +325,10 @@
     def _init_cells(self) -> None:
         """Initializes the matrix of a maze"""
         new_cells = [
-<<<<<<< HEAD
-            [Cell(self._window) for _ in range(self._num_rows)] for _ in range(self._num_cols)
-        ]
-        self._maze.set_cells(new_cells)
-=======
             [Cell(self._window) for _ in range(self._maze.num_rows)] 
             for _ in range(self._maze.num_cols)
         ]
         self._maze.cells = new_cells
->>>>>>> 1e417bdd
 
     def _create_cells(self) -> None:
         """Draws matrix of cells to draw to screen"""
